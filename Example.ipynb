{
 "cells": [
  {
   "cell_type": "markdown",
   "metadata": {},
   "source": [
    "# Setup\n"
   ]
  },
  {
   "cell_type": "code",
   "execution_count": 1,
   "metadata": {},
   "outputs": [
    {
     "name": "stdout",
     "output_type": "stream",
     "text": [
      "\u001b[0mCMake Error: The current CMakeCache.txt directory /home/gensenju/Documents/DL sys/dlsys-final/build/CMakeCache.txt is different than the directory /home/gensenju/Documents/DL sys/Needle/build where CMakeCache.txt was created. This may result in binaries being created in the wrong place. If you are not sure, reedit the CMakeCache.txt\u001b[0m\r\n",
      "\u001b[0mCMake Error: The source \"/home/gensenju/Documents/DL sys/dlsys-final/CMakeLists.txt\" does not match the source \"/home/gensenju/Documents/DL sys/Needle/CMakeLists.txt\" used to generate cache.  Re-run cmake with a different source directory.\u001b[0m\r\n",
      "make: *** [Makefile:8: lib] Error 1\r\n"
     ]
    }
   ],
   "source": [
    "!make"
   ]
  },
  {
   "cell_type": "code",
   "execution_count": 2,
   "metadata": {
    "scrolled": true
   },
   "outputs": [],
   "source": [
    "import sys\n",
    "sys.path.append('./python')\n",
    "import needle as ndl\n",
    "from needle import nn\n",
    "import numpy as np"
   ]
  },
  {
   "cell_type": "markdown",
   "metadata": {},
   "source": [
    "## Создание тензоров"
   ]
  },
  {
   "cell_type": "code",
   "execution_count": 3,
   "metadata": {},
   "outputs": [
    {
     "data": {
      "text/plain": [
       "needle.Tensor([[1 2 3]\n",
       " [3 2 1]])"
      ]
     },
     "execution_count": 3,
     "metadata": {},
     "output_type": "execute_result"
    }
   ],
   "source": [
    "ndl.Tensor([[1, 2, 3], [3, 2, 1]])"
   ]
  },
  {
   "cell_type": "code",
   "execution_count": 4,
   "metadata": {},
   "outputs": [
    {
     "data": {
      "text/plain": [
       "needle.Tensor([[1 2 3]\n",
       " [3 2 1]])"
      ]
     },
     "execution_count": 4,
     "metadata": {},
     "output_type": "execute_result"
    }
   ],
   "source": [
    "ndl.Tensor(np.array([[1, 2, 3], [3, 2, 1]]))"
   ]
  },
<<<<<<< HEAD
=======
   ],
   "source": [
    "ndl.ones(3, 3)"
   ]
  },
>>>>>>> fd7adf1c
  {
   "cell_type": "markdown",
   "metadata": {},
   "source": [
    "## Операции над тензорами и autogradient"
   ]
  },
  {
   "cell_type": "code",
   "execution_count": 17,
   "metadata": {},
   "outputs": [],
   "source": [
    "np.random.seed(42)"
   ]
  },
  {
   "cell_type": "code",
   "execution_count": 6,
   "metadata": {},
   "outputs": [
    {
     "data": {
      "text/plain": [
       "needle.Tensor([[0.23378117 0.8887989  0.07809281]\n",
       " [0.0369595  0.97608066 0.22362131]\n",
       " [0.59372574 0.39184824 0.0528938 ]])"
      ]
     },
     "execution_count": 6,
     "metadata": {},
     "output_type": "execute_result"
    }
   ],
   "source": [
    "A = ndl.init.rand(3, 3)\n",
    "A"
   ]
  },
  {
   "cell_type": "code",
   "execution_count": 7,
   "metadata": {},
   "outputs": [
    {
     "data": {
      "text/plain": [
       "needle.Tensor([[0.23378117 0.0369595  0.59372574]\n",
       " [0.8887989  0.97608066 0.39184824]\n",
       " [0.07809281 0.22362131 0.0528938 ]])"
      ]
     },
     "execution_count": 7,
     "metadata": {},
     "output_type": "execute_result"
    }
   ],
   "source": [
    "A.transpose()"
   ]
  },
  {
   "cell_type": "code",
   "execution_count": 4,
   "metadata": {},
   "outputs": [],
   "source": [
    "w1, A, w2 = ndl.Tensor([[1, 2]]), ndl.Tensor([[1, 2], [1, 2]]), ndl.Tensor([[1], [2]])\n",
    "B = w1 @ A @ w2"
   ]
  },
  {
   "cell_type": "code",
   "execution_count": 5,
   "metadata": {},
   "outputs": [
    {
     "data": {
      "text/plain": [
       "((needle.Tensor([[3 6]]),\n",
       "  needle.Tensor([[1]\n",
       "   [2]])),\n",
       " <needle.ops.MatMul at 0x7febe8387ca0>)"
      ]
     },
     "execution_count": 5,
     "metadata": {},
     "output_type": "execute_result"
    }
   ],
   "source": [
    "B.inputs, B.op"
   ]
  },
  {
   "cell_type": "code",
   "execution_count": 10,
   "metadata": {},
   "outputs": [],
   "source": [
    "B.backward() # вычисление всех градиентов"
   ]
  },
  {
   "cell_type": "code",
   "execution_count": 11,
   "metadata": {},
   "outputs": [
    {
     "data": {
      "text/plain": [
       "needle.Tensor([[1 2]\n",
       " [2 4]])"
      ]
     },
     "execution_count": 11,
     "metadata": {},
     "output_type": "execute_result"
    }
   ],
   "source": [
    "A.grad"
   ]
  },
  {
   "cell_type": "markdown",
   "metadata": {},
   "source": [
    "## Создание слоев нейронных сетей и пример обучения модели"
   ]
  },
  {
   "cell_type": "code",
   "execution_count": null,
   "metadata": {},
   "outputs": [],
   "source": [
    "linear_forward((10, 5), (1, 10)"
   ]
  },
  {
   "cell_type": "code",
   "execution_count": 19,
   "metadata": {},
   "outputs": [
    {
     "data": {
      "text/plain": [
       "needle.Tensor([[ 0.894166    3.143468    0.7798127   0.01299441 -0.7340246 ]])"
      ]
     },
     "execution_count": 19,
     "metadata": {},
     "output_type": "execute_result"
    }
   ],
   "source": [
    "f = ndl.nn.Linear(10, 5)\n",
    "x = ndl.init.randn(1, 10)\n",
    "f(x)"
   ]
  },
  {
   "cell_type": "code",
   "execution_count": 31,
   "metadata": {},
   "outputs": [],
   "source": [
    "def get_tensor(*shape, entropy=1):\n",
    "    np.random.seed(np.prod(shape) * len(shape) * entropy)\n",
    "    return ndl.Tensor(np.random.randint(0, 100, size=shape) / 20, dtype=\"float32\")\n",
    "\n",
    "def get_int_tensor(*shape, low=0, high=10, entropy=1):\n",
    "    np.random.seed(np.prod(shape) * len(shape) * entropy)\n",
    "    return ndl.Tensor(np.random.randint(low, high, size=shape))\n",
    "\n",
    "def learn_model_1d(feature_size, nclasses, _model, optimizer, epochs=1, **kwargs):\n",
    "    np.random.seed(42)\n",
    "    model = _model([])\n",
    "    X = get_tensor(1024, feature_size).cached_data\n",
    "    y = get_int_tensor(1024, low=0, high=nclasses).cached_data.astype(np.uint8)\n",
    "    m = X.shape[0]\n",
    "    batch = 32\n",
    "\n",
    "    loss_func = ndl.nn.SoftmaxLoss()\n",
    "    opt = optimizer(model.parameters(), **kwargs)\n",
    "\n",
    "    for _ in range(epochs):\n",
    "        for i, (X0, y0) in enumerate(zip(np.array_split(X, m//batch), np.array_split(y, m//batch))):\n",
    "            opt.reset_grad()\n",
    "            X0, y0 = ndl.Tensor(X0, dtype=\"float32\"), ndl.Tensor(y0)\n",
    "            out = model(X0)\n",
    "            loss = loss_func(out, y0)\n",
    "            loss.backward()\n",
    "            # Opt should not change gradients.\n",
    "            grad_before = model.parameters()[0].grad.detach().cached_data\n",
    "            opt.step()\n",
    "            grad_after = model.parameters()[0].grad.detach().cached_data\n",
    "            np.testing.assert_allclose(grad_before, grad_after, rtol=1e-5, atol=1e-5, \\\n",
    "                                       err_msg=\"Optim should not modify gradients in place\")\n",
    "\n",
    "\n",
    "    return np.array(loss.cached_data)"
   ]
  },
  {
   "cell_type": "code",
   "execution_count": 32,
   "metadata": {},
   "outputs": [
    {
     "data": {
      "text/plain": [
       "array(3.20700884)"
      ]
     },
     "execution_count": 32,
     "metadata": {},
     "output_type": "execute_result"
    }
   ],
   "source": [
    "learn_model_1d(64, 16, lambda z: ndl.nn.Sequential(nn.Linear(64, 32), nn.ReLU(), nn.Linear(32, 16)), ndl.optim.SGD, lr=0.01, momentum=0.0)\n",
    "        "
   ]
  }
 ],
 "metadata": {
  "kernelspec": {
   "display_name": "Python 3 (ipykernel)",
   "language": "python",
   "name": "python3"
  },
  "language_info": {
   "codemirror_mode": {
    "name": "ipython",
    "version": 3
   },
   "file_extension": ".py",
   "mimetype": "text/x-python",
   "name": "python",
   "nbconvert_exporter": "python",
   "pygments_lexer": "ipython3",
   "version": "3.10.9"
  }
 },
 "nbformat": 4,
 "nbformat_minor": 4
}<|MERGE_RESOLUTION|>--- conflicted
+++ resolved
@@ -16,9 +16,17 @@
      "name": "stdout",
      "output_type": "stream",
      "text": [
-      "\u001b[0mCMake Error: The current CMakeCache.txt directory /home/gensenju/Documents/DL sys/dlsys-final/build/CMakeCache.txt is different than the directory /home/gensenju/Documents/DL sys/Needle/build where CMakeCache.txt was created. This may result in binaries being created in the wrong place. If you are not sure, reedit the CMakeCache.txt\u001b[0m\r\n",
-      "\u001b[0mCMake Error: The source \"/home/gensenju/Documents/DL sys/dlsys-final/CMakeLists.txt\" does not match the source \"/home/gensenju/Documents/DL sys/Needle/CMakeLists.txt\" used to generate cache.  Re-run cmake with a different source directory.\u001b[0m\r\n",
-      "make: *** [Makefile:8: lib] Error 1\r\n"
+      "-- Found pybind11: /usr/include (found version \"2.10.3\")\n",
+      "\u001b[0mCUDA_TOOLKIT_ROOT_DIR not found or specified\u001b[0m\n",
+      "-- Could NOT find CUDA (missing: CUDA_TOOLKIT_ROOT_DIR CUDA_NVCC_EXECUTABLE CUDA_INCLUDE_DIRS CUDA_CUDART_LIBRARY) \n",
+      "-- Configuring done\n",
+      "-- Generating done\n",
+      "-- Build files have been written to: /home/gensenju/Documents/DL sys/dlsys-final/build\n",
+      "make[1]: Entering directory '/home/gensenju/Documents/DL sys/dlsys-final/build'\n",
+      "[ 50%] \u001b[32mBuilding CXX object CMakeFiles/ndarray_backend_cpu.dir/src/ndarray_backend_cpu.cc.o\u001b[0m\n",
+      "[100%] \u001b[32m\u001b[1mLinking CXX shared module \"/home/gensenju/Documents/DL sys/dlsys-final/python/needle/backend_ndarray/ndarray_backend_cpu.cpython-310-x86_64-linux-gnu.so\"\u001b[0m\n",
+      "[100%] Built target ndarray_backend_cpu\n",
+      "make[1]: Leaving directory '/home/gensenju/Documents/DL sys/dlsys-final/build'\n"
      ]
     }
    ],
@@ -90,14 +98,6 @@
     "ndl.Tensor(np.array([[1, 2, 3], [3, 2, 1]]))"
    ]
   },
-<<<<<<< HEAD
-=======
-   ],
-   "source": [
-    "ndl.ones(3, 3)"
-   ]
-  },
->>>>>>> fd7adf1c
   {
    "cell_type": "markdown",
    "metadata": {},
@@ -107,7 +107,7 @@
   },
   {
    "cell_type": "code",
-   "execution_count": 17,
+   "execution_count": 5,
    "metadata": {},
    "outputs": [],
    "source": [
@@ -122,9 +122,9 @@
     {
      "data": {
       "text/plain": [
-       "needle.Tensor([[0.23378117 0.8887989  0.07809281]\n",
-       " [0.0369595  0.97608066 0.22362131]\n",
-       " [0.59372574 0.39184824 0.0528938 ]])"
+       "needle.Tensor([[0.37454012 0.9507143  0.7319939 ]\n",
+       " [0.5986585  0.15601864 0.15599452]\n",
+       " [0.05808361 0.8661761  0.601115  ]])"
       ]
      },
      "execution_count": 6,
@@ -145,9 +145,9 @@
     {
      "data": {
       "text/plain": [
-       "needle.Tensor([[0.23378117 0.0369595  0.59372574]\n",
-       " [0.8887989  0.97608066 0.39184824]\n",
-       " [0.07809281 0.22362131 0.0528938 ]])"
+       "needle.Tensor([[0.37454012 0.5986585  0.05808361]\n",
+       " [0.9507143  0.15601864 0.8661761 ]\n",
+       " [0.7319939  0.15599452 0.601115  ]])"
       ]
      },
      "execution_count": 7,
@@ -161,7 +161,7 @@
   },
   {
    "cell_type": "code",
-   "execution_count": 4,
+   "execution_count": 8,
    "metadata": {},
    "outputs": [],
    "source": [
@@ -171,30 +171,28 @@
   },
   {
    "cell_type": "code",
-   "execution_count": 5,
-   "metadata": {},
-   "outputs": [
-    {
-     "data": {
-      "text/plain": [
-       "((needle.Tensor([[3 6]]),\n",
-       "  needle.Tensor([[1]\n",
-       "   [2]])),\n",
-       " <needle.ops.MatMul at 0x7febe8387ca0>)"
-      ]
-     },
-     "execution_count": 5,
-     "metadata": {},
-     "output_type": "execute_result"
-    }
-   ],
-   "source": [
-    "B.inputs, B.op"
-   ]
-  },
-  {
-   "cell_type": "code",
-   "execution_count": 10,
+   "execution_count": 9,
+   "metadata": {},
+   "outputs": [
+    {
+     "ename": "AttributeError",
+     "evalue": "'Tensor' object has no attribute 'ops'",
+     "output_type": "error",
+     "traceback": [
+      "\u001b[0;31m---------------------------------------------------------------------------\u001b[0m",
+      "\u001b[0;31mAttributeError\u001b[0m                            Traceback (most recent call last)",
+      "Cell \u001b[0;32mIn [9], line 1\u001b[0m\n\u001b[0;32m----> 1\u001b[0m B\u001b[38;5;241m.\u001b[39minputs, B\u001b[38;5;241m.\u001b[39mops\n",
+      "\u001b[0;31mAttributeError\u001b[0m: 'Tensor' object has no attribute 'ops'"
+     ]
+    }
+   ],
+   "source": [
+    "B.inputs, B.ops"
+   ]
+  },
+  {
+   "cell_type": "code",
+   "execution_count": null,
    "metadata": {},
    "outputs": [],
    "source": [
@@ -203,21 +201,9 @@
   },
   {
    "cell_type": "code",
-   "execution_count": 11,
-   "metadata": {},
-   "outputs": [
-    {
-     "data": {
-      "text/plain": [
-       "needle.Tensor([[1 2]\n",
-       " [2 4]])"
-      ]
-     },
-     "execution_count": 11,
-     "metadata": {},
-     "output_type": "execute_result"
-    }
-   ],
+   "execution_count": null,
+   "metadata": {},
+   "outputs": [],
    "source": [
     "A.grad"
    ]
@@ -240,20 +226,9 @@
   },
   {
    "cell_type": "code",
-   "execution_count": 19,
-   "metadata": {},
-   "outputs": [
-    {
-     "data": {
-      "text/plain": [
-       "needle.Tensor([[ 0.894166    3.143468    0.7798127   0.01299441 -0.7340246 ]])"
-      ]
-     },
-     "execution_count": 19,
-     "metadata": {},
-     "output_type": "execute_result"
-    }
-   ],
+   "execution_count": null,
+   "metadata": {},
+   "outputs": [],
    "source": [
     "f = ndl.nn.Linear(10, 5)\n",
     "x = ndl.init.randn(1, 10)\n",
@@ -262,7 +237,7 @@
   },
   {
    "cell_type": "code",
-   "execution_count": 31,
+   "execution_count": null,
    "metadata": {},
    "outputs": [],
    "source": [
